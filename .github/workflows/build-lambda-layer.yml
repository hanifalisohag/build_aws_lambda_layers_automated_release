--- conflicted
+++ resolved
@@ -10,21 +10,14 @@
     runs-on: ubuntu-latest
     strategy:
       matrix:
-<<<<<<< HEAD
          python-version: ["pypy3.10", "3.9", "3.10", "3.11", "3.12", "3.13"]
-=======
-        python-version: ["pypy3.10", "3.9", "3.10", "3.11", "3.12", "3.13"]
->>>>>>> 2f9d7f4f
+
 
     steps:
       - name: Checkout code
         uses: actions/checkout@v4
+      - name: Set up Python ${{ matrix.python-version }}
 
-<<<<<<< HEAD
-      - name: Set up Python ${{ matrix.python-version }}
-=======
-      - name: Set Up Python
->>>>>>> 2f9d7f4f
         uses: actions/setup-python@v5
         with:
           python-version: ${{ matrix.python-version }}
